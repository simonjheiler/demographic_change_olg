--- conflicted
+++ resolved
@@ -557,51 +557,6 @@
     """Calculate household policy functions.
 
     The *hc_vectorized* function is an adapted implementation of the backward induction
-<<<<<<< HEAD
-        solution algorithm for a model with assets and human capital but without
-        idiosyncratic productivity states. Other than the *hc_readable* function, it
-        operates on meshgrids for every combination of current assets, current human capital,
-        next period assets and next period human capital on the assets / human capital grid,
-        and simultaneously calculates within-period quantities for all combinations, backing
-        out hc_effort, labor input and consumption implied by the choices and calculating
-        optimal choices and corresponding value functions by maximizing over the meshgrids
-        along the corresponding dimensions.
-
-    Arguments
-    ---------
-        policy_capital_working: np.array(n_prod_states, n_gridpoints_capital, duration_working)
-            Savings policy function for working age agents (storing optimal asset choices by
-            index on asset grid as int)
-        policy_capital_retired: np.array(n_gridpoints_capital, duration_retired)
-            Savings policy function for retired agents  (storing optimal asset choices by
-            index on asset grid as int)
-        policy_labor:  np.array(n_prod_states, n_gridpoints_capital, duration_working)
-            Labor supply policy function (storing optimal hours worked as np.float64)
-        age_max: int
-            Maximum age of agents
-        n_prod_states: int
-            Number of idiosyncratic productivity states
-        n_gridpoints_capital: int
-            Number of grid points of capital grid
-        duration_working: int
-            Length of working period
-        productivity_init: np.array(2, 1)
-            Initial distribution of idiosyncratic productivity states
-        transition_prod_states: np.array(n_prod_states, n_prod_states)
-            Transition probabilities for idiosyncratic productivity states
-        efficiency: np.array(age_max)
-            Vector of age-dependent labor efficiency multiplier
-        capital_grid: np.array(n_gridpoints_capital)
-            Asset grid
-        mass: np.array(age_max, 1)
-            Vector of relative shares of agents by age
-        duration_retired: int
-            Length of retirement period
-        population_growth_rate: np.float64
-            Annual population growth rate
-        prod_states: np.array(n_prod_states)
-            Vector of idiosyncratic productivity states
-=======
     solution algorithm for a model with assets and human capital but without
     idiosyncratic productivity states. Other than the *hc_readable* function, it
     operates on meshgrids for every combination of current assets, current human capital,
@@ -612,7 +567,6 @@
     along the corresponding dimensions.
 
     Arguments:
->>>>>>> af92a28e
         interest_rate: np.float64
             Current interest rate on capital holdings
         wage_rate: np.float64
